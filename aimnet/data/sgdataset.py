--- conflicted
+++ resolved
@@ -547,16 +547,11 @@
     def __next__(self):
         if self._count == self.num_batches:
             raise StopIteration
-<<<<<<< HEAD
-        selection = np.random.choice(np.arange(len(self._groups)), replace=False, p=self._group_weights)
-        g = self._groups[selection]        
-=======
             
         #g = np.random.choice(self._groups, replace=False, p=self._group_weights)
         selection = np.random.choice(np.arange(len(self._groups)), replace=False, p=self._group_weights)
         g = self._groups[selection]
         
->>>>>>> d6f2874a
         #  oops. assume ds has coord
         _n = g['coord'].shape[1]
         if self.peratom_batches:
